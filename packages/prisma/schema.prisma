--- conflicted
+++ resolved
@@ -43,15 +43,10 @@
   twoFactorSecret      String?
   twoFactorEnabled     Boolean              @default(false)
   twoFactorBackupCodes String?
-<<<<<<< HEAD
   VerificationToken    VerificationToken[]
   ApiToken             ApiToken[]
-=======
-
-  VerificationToken VerificationToken[]
-  Template          Template[]
+  Template             Template[]  
   securityAuditLogs UserSecurityAuditLog[]
->>>>>>> 86418845
 
   @@index([email])
 }
