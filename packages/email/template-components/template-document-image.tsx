--- conflicted
+++ resolved
@@ -17,10 +17,6 @@
         alt="Documenso"
         style={{ display: 'block', margin: '0 auto', height: '168px', width: 'auto' }}
         height={168}
-<<<<<<< HEAD
-        align="center"
-=======
->>>>>>> 9bec2ef4
       />
     </Section>
   );
