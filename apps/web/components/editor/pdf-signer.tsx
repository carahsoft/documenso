--- conflicted
+++ resolved
@@ -173,17 +173,12 @@
       FieldType.FREE_SIGNATURE
     );
 
-<<<<<<< HEAD
-    createOrUpdateField(props.document, freeSignatureField).then((res) => {
-      setFields((prevState) => [...prevState, res]);
-=======
     createOrUpdateField(
       props.document,
       freeSignatureField,
       recipient.token
     ).then((res) => {
-      setFields(fields.concat(res));
->>>>>>> 9e536e95
+      setFields((prevState) => [...prevState, res]);
       setDialogField(res);
       setOpen(true);
     });
