--- conflicted
+++ resolved
@@ -5,11 +5,7 @@
 import Link from 'next/link';
 import { usePathname } from 'next/navigation';
 
-<<<<<<< HEAD
-import { CreditCard, Lock, User, Users, Webhook } from 'lucide-react';
-=======
-import { Braces, CreditCard, Lock, User, Users } from 'lucide-react';
->>>>>>> f7c6b532
+import { Braces, CreditCard, Lock, User, Users, Webhook } from 'lucide-react';
 
 import { useFeatureFlags } from '@documenso/lib/client-only/providers/feature-flag';
 import { cn } from '@documenso/ui/lib/utils';
